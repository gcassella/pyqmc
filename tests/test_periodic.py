import numpy as np
import pyqmc
import pandas as pd
from pyscf.pbc import gto, scf
from pyqmc.reblock import reblock
from pyqmc.slaterpbc import get_supercell
from pyscf.pbc.dft.multigrid import multigrid
from pyscf.scf.addons import remove_linear_dep_
import time


def cubic_with_ecp(kind=0, nk=(1, 1, 1)):
    from pyscf.pbc.dft.multigrid import multigrid

    start = time.time()
    L = 6.63
    mol = gto.Cell(
        atom="""Li     {0}      {0}      {0}                
                  Li     {1}      {1}      {1}""".format(
            0.0, L / 2
        ),
        basis="bfd-vdz",
        ecp="bfd",
        spin=0,
        unit="bohr",
    )
    mol.exp_to_discard = 0.1
    mol.build(a=np.eye(3) * L)
    kpts = mol.make_kpts(nk)
    mf = scf.KUKS(mol, kpts)
    mf.xc = "pbe"
    # mf = mf.density_fit()
    mf = multigrid(mf)
    mf = mf.run()
    supercell = get_supercell(mol, np.diag(nk))
    runtest(supercell, mf, kind=kind)


def multislater(kind=0, nk=(1, 1, 1)):
    L = 3
    mol = gto.Cell(
        atom="""H     {0}      {0}      {0}                
                  H     {1}      {1}      {1}""".format(
            0.0, L / 2
        ),
        basis="cc-pvtz",
        spin=0,
        unit="bohr",
    )
    mol.exp_to_discard = 0.1
    mol.build(a=np.eye(3) * L)
    kpts = mol.make_kpts(nk)
    mf = scf.UKS(mol, (0, 0, 0))
    mf.xc = "pbe"
    mf = multigrid(mf)
    mf = remove_linear_dep_(mf)
    mf.chkfile = "h_bcc.chkfile"
    mf = mf.run()

    supercell = get_supercell(mol, np.diag(nk))
    runtest(supercell, mf, kind=kind, do_mc=True)


def test_RKS(kind=0, nk=(1, 1, 1)):
    L = 2
    mol = gto.M(
        atom="""He     {0}      {0}      {0}""".format(0.0),
        basis="sto-3g",
        a=np.eye(3) * L,
        unit="bohr",
    )
    kpts = mol.make_kpts(nk)
    mf = scf.KRKS(mol, kpts)
    mf.xc = "pbe"
    # mf = mf.density_fit()
    mf = mf.run()

    supercell = get_supercell(mol, np.diag(nk))
    runtest(supercell, mf, kind=kind)


def noncubic(kind=0, nk=(1, 1, 1)):
    L = 3
    mol = gto.M(
        atom="""H     {0}      {0}      {0}                
                  H     {1}      {1}      {1}""".format(
            0.0, L / 4
        ),
        basis="sto-3g",
        a=(np.ones((3, 3)) - np.eye(3)) * L / 2,
        spin=0,
        unit="bohr",
    )
    kpts = mol.make_kpts(nk)
    mf = scf.KUKS(mol, kpts)
    mf.xc = "pbe"
    # mf = mf.density_fit()
    mf = mf.run()
    supercell = get_supercell(mol, np.diag(nk))
    runtest(supercell, mf, kind=kind)


def runtest(mol, mf, kind=0, do_mc=False):
    if do_mc:
        from pyscf import mcscf

        mc = mcscf.CASCI(mf, ncas=4, nelecas=(1, 1))
        mc.kernel()
        wf = pyqmc.default_msj(mol, mf, mc)[0]
        kpt = mf.kpt
        dm = mc.make_rdm1()
        if len(dm.shape) == 4:
            dm = np.sum(dm, axis=0)
    else:
        kpt = mf.kpts[kind]
<<<<<<< HEAD
        wf = pyqmc.PySCFSlaterPBC(mol, mf, twist=np.dot(kpt, mol.a.T / np.pi))
=======
        wf = pyqmc.PySCFSlaterPBC(mol, mf)
>>>>>>> 466753ea
        dm = mf.make_rdm1()
        print("original dm shape", dm.shape)
        if len(dm.shape) == 4:
            dm = np.sum(dm, axis=0)
        dm = dm[kind]

    #####################################
    ## evaluate KE in PySCF
    #####################################
    ke_mat = mol.pbc_intor("int1e_kin", hermi=1, kpts=np.array(kpt))
    print("ke_mat", ke_mat.shape)
    print("dm", dm.shape)
    pyscfke = np.real(np.einsum("ij,ji->", ke_mat, dm))
    print("PySCF kinetic energy: {0}".format(pyscfke))

    #####################################
    ## evaluate KE integral with VMC
    #####################################
    coords = pyqmc.initial_guess(mol, 1200, 0.7)
    warmup = 10
    start = time.time()
    df, coords = pyqmc.vmc(
        wf,
        coords,
        nsteps=100 + warmup,
        tstep=1,
        accumulators={"energy": pyqmc.accumulators.EnergyAccumulator(mol)},
        verbose=False,
    )
    print("VMC time", time.time() - start)
    df = pd.DataFrame(df)
    dfke = reblock(df["energyke"][warmup:], 10)
    dfke /= mol.scale
    vmcke, err = dfke.mean(), dfke.sem()
    print("VMC kinetic energy: {0} +- {1}".format(vmcke, err))

    assert (
        np.abs(vmcke - pyscfke) < 5 * err
    ), "energy diff not within 5 sigma ({0:.6f}): energies \n{1} \n{2}".format(
        5 * err, vmcke, pyscfke
    )


if __name__ == "__main__":
    kind = 0
    nk = [1, 1, 1]
    # multislater(kind, nk)
    cubic_with_ecp(kind, nk)
    test_RKS(kind, nk)
    # noncubic(kind, nk)<|MERGE_RESOLUTION|>--- conflicted
+++ resolved
@@ -113,11 +113,7 @@
             dm = np.sum(dm, axis=0)
     else:
         kpt = mf.kpts[kind]
-<<<<<<< HEAD
-        wf = pyqmc.PySCFSlaterPBC(mol, mf, twist=np.dot(kpt, mol.a.T / np.pi))
-=======
         wf = pyqmc.PySCFSlaterPBC(mol, mf)
->>>>>>> 466753ea
         dm = mf.make_rdm1()
         print("original dm shape", dm.shape)
         if len(dm.shape) == 4:
