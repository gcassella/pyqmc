# This must be done BEFORE importing numpy or anything else.
# Therefore it must be in your main script.
import os

os.environ["MKL_NUM_THREADS"] = "1"
os.environ["NUMEXPR_NUM_THREADS"] = "1"
os.environ["OMP_NUM_THREADS"] = "1"
import pandas as pd
from pyscf import lib, gto, scf
from pyqmc import slater_jastrow, line_minimization, initial_guess, gradient_generator
import h5py


def test():
    """ Optimize a Helium atom's wave function and check that it's 
    better than Hartree-Fock"""

    mol = gto.M(atom="He 0. 0. 0.", basis="bfd_vdz", ecp="bfd", unit="bohr")
    mf = scf.RHF(mol).run()
    wf = slater_jastrow(mol, mf)
    nconf = 500
    wf, dfgrad = line_minimization(
        wf, initial_guess(mol, nconf), gradient_generator(mol, wf),
<<<<<<< HEAD
        hdf_file = h5py.File("test_line_minimization.hdf5",'a')
=======
        hdf_file = "test_line_minimization.hdf5"
>>>>>>> 3912ac94
    )
    
    dfgrad = pd.DataFrame(dfgrad)
    print(dfgrad)
    mfen = mf.energy_tot()
    enfinal = dfgrad["energy"].values[-1]
    enfinal_err = dfgrad["energy_error"].values[-1]
    assert mfen > enfinal


if __name__ == "__main__":
    test()<|MERGE_RESOLUTION|>--- conflicted
+++ resolved
@@ -21,11 +21,7 @@
     nconf = 500
     wf, dfgrad = line_minimization(
         wf, initial_guess(mol, nconf), gradient_generator(mol, wf),
-<<<<<<< HEAD
-        hdf_file = h5py.File("test_line_minimization.hdf5",'a')
-=======
         hdf_file = "test_line_minimization.hdf5"
->>>>>>> 3912ac94
     )
     
     dfgrad = pd.DataFrame(dfgrad)
