name = "pyqmc"
from pyqmc.mc import vmc, initial_guess
from pyqmc.slater import PySCFSlater
from pyqmc.multislater import MultiSlater

from pyqmc.multiplywf import MultiplyWF
from pyqmc.jastrowspin import JastrowSpin
from pyqmc.manybody_jastrow import J3
from pyqmc.supercell import get_supercell

from pyqmc.accumulators import EnergyAccumulator, PGradTransform, LinearTransform
from pyqmc.func3d import (
    PolyPadeFunction,
    PadeFunction,
    GaussianFunction,
    CutoffCuspFunction,
)
from pyqmc.optvariance import optvariance
from pyqmc.linemin import line_minimization
from pyqmc.optimize_ortho import optimize_orthogonal
from pyqmc.dmc import rundmc
from pyqmc.reblock import reblock as avg_reblock
import numpy as np
import h5py


def default_sj_pgrad(mol, mf, slaterkwargs, jastrowkwargs, gradientkwargs):
    if hasattr(mol, "lattice_vectors"):
        slater = PySCFSlaterPBC(mol, mf, **slaterkwargs)
    else:
        slater = PySCFSlaterUHF(mol, mf, **slaterkwargs)
    jastrow, to_opt, freeze = default_jastrow(mol)
    to_opt = ["wf2" + x for x in to_opt]
    freeze = {"wf2" + k: f for k, f in freeze.items()}
    wf = MultiplyWF(slater, jastrow)
    pgrad = gradient_generator(mol, wf, to_opt, freeze)
    return wf, pgrad


def slater_jastrow(mol, mf, abasis=None, bbasis=None):
    raise NotImplementedError(
        "slater_jastrow() is no longer supported. Please use default_sj instead."
    )


def gradient_generator(mol, wf, to_opt=None, **ewald_kwargs):
    return PGradTransform(
        EnergyAccumulator(mol, **ewald_kwargs), LinearTransform(wf.parameters, to_opt)
    )


def default_slater(mol, mf, optimize_orbitals=False):

    wf = PySCFSlater(mol, mf)
    to_opt = {}
    if optimize_orbitals:
        for k in ["mo_coeff_alpha", "mo_coeff_beta"]:
<<<<<<< HEAD
            freeze[k] = np.zeros(wf.parameters[k].shape).astype(bool)
            maxval = np.argmax(np.abs(wf.parameters[k]))
            # print(maxval)
            # freeze[k][maxval] = True
    else:
        to_opt = []
    return wf, to_opt, freeze
=======
            to_opt[k] = np.ones(wf.parameters[k].shape).astype(bool)
    return wf, to_opt
>>>>>>> 7f2618cb


def default_multislater(mol, mf, mc, tol=None, optimize_orbitals=False):
    import numpy as np

    wf = MultiSlater(mol, mf, mc, tol)
    to_opt = ["det_coeff"]
    to_opt = {"det_coeff": np.ones(wf.parameters["det_coeff"].shape).astype(bool)}
    to_opt["det_coeff"][0] = False  # Determinant coefficient pivot
    if optimize_orbitals:
        for k in ["mo_coeff_alpha", "mo_coeff_beta"]:
            to_opt[k] = np.ones(wf.parameters[k].shape).astype(bool)

    return wf, to_opt


def default_jastrow(mol, ion_cusp=False):
    """         
    Default 2-body jastrow from qwalk,
    Args:
      ion_cusp (bool): add an extra term to satisfy electron-ion cusp.
    Returns:
      jastrow, to_opt
    """
    import numpy as np

    def expand_beta_qwalk(beta0, n):
        """polypade expansion coefficients 
        for n basis functions with first 
        coeff beta0"""
        beta = np.zeros(n)
        beta[0] = beta0
        beta1 = np.log(beta0 + 1.00001)
        for i in range(1, n):
            beta[i] = np.exp(beta1 + 1.6 * i) - 1
        return beta

    beta_abasis = expand_beta_qwalk(0.2, 4)
    beta_bbasis = expand_beta_qwalk(0.5, 3)
    if ion_cusp:
        abasis = [CutoffCuspFunction(gamma=24, rcut=7.5)]
    else:
        abasis = []
    abasis += [PolyPadeFunction(beta=beta_abasis[i], rcut=7.5) for i in range(4)]
    bbasis = [CutoffCuspFunction(gamma=24, rcut=7.5)]
    bbasis += [PolyPadeFunction(beta=beta_bbasis[i], rcut=7.5) for i in range(3)]

    jastrow = JastrowSpin(mol, a_basis=abasis, b_basis=bbasis)
    if ion_cusp:
        jastrow.parameters["acoeff"][:, 0, :] = mol.atom_charges()[:, None]
    jastrow.parameters["bcoeff"][0, [0, 1, 2]] = np.array([-0.25, -0.50, -0.25])

    to_opt = {}
    to_opt["acoeff"] = np.ones(jastrow.parameters["acoeff"].shape).astype(bool)
    if ion_cusp:
        to_opt["acoeff"][:, 0, :] = False  # Cusp conditions
    to_opt["bcoeff"] = np.ones(jastrow.parameters["bcoeff"].shape).astype(bool)
    to_opt["bcoeff"][0, [0, 1, 2]] = False  # Cusp conditions
    return jastrow, to_opt


def default_msj(mol, mf, mc, tol=None, freeze_orb=None, ion_cusp=False):
    wf1, to_opt1 = default_multislater(mol, mf, mc, tol, freeze_orb)
    wf2, to_opt2 = default_jastrow(mol, ion_cusp)
    wf = MultiplyWF(wf1, wf2)
    to_opt = {"wf1" + x: opt for x, opt in to_opt1.items()}
    to_opt.update({"wf2" + x: opt for x, opt in to_opt2.items()})

    return wf, to_opt


def default_sj(mol, mf, ion_cusp=False):
    wf1, to_opt1 = default_slater(mol, mf)
    wf2, to_opt2 = default_jastrow(mol, ion_cusp)
    wf = MultiplyWF(wf1, wf2)
    to_opt = {"wf1" + x: opt for x, opt in to_opt1.items()}
    to_opt.update({"wf2" + x: opt for x, opt in to_opt2.items()})

    return wf, to_opt


def generate_wf(mol, mf, jastrow=default_jastrow, jastrow_kws=None, slater_kws=None, mc=None):
    """
    mol and mf are pyscf objects

    jastrow may be either a function that returns wf, to_opt, or 
    a list of such functions.

    jastrow_kws is a dictionary of keyword arguments for the jastrow function, or
    a list of those functions.
    """
    if jastrow_kws is None:
        jastrow_kws = {}

    if slater_kws is None:
        slater_kws = {}

    if not isinstance(jastrow, list):
        jastrow = [jastrow]
        jastrow_kws = [jastrow_kws]

    if mc is None:
        wf1, to_opt1 = default_slater(mol, mf, **slater_kws)
    elif hasattr(mol, "a"):
        raise NotImplementedError("No defaults for multislater with PBCs")
    else:
        wf1, to_opt1 = default_multislater(mol, mf, mc, **slater_kws)

    pack = [jast(mol, **kw) for jast, kw in zip(jastrow, jastrow_kws)]
    wfs = [p[0] for p in pack]
    to_opts = [p[1] for p in pack]
    wf = MultiplyWF(wf1, *wfs)
    to_opt = {"wf1" + k: v for k, v in to_opt1.items()}
    for i, to_opt2 in enumerate(to_opts):
        to_opt.update({f"wf{i+2}" + k: v for k, v in to_opt2.items()})
    return wf, to_opt



def recover_pyscf(chkfile):
    import pyscf
    mol = pyscf.lib.chkfile.load_mol(chkfile)
    mol.output = None
    mol.stdout = None
    #It actually doesn't matter what type of object we make it for
    #pyqmc. Now if you try to run this, it might cause issues. 
    mf = pyscf.scf.RHF(mol)
    mf.__dict__.update(pyscf.scf.chkfile.load(chkfile, "scf"))
    return mol, mf


def read_wf(wf, wf_file):
    with h5py.File(wf_file, "r") as hdf:
        if "wf" in hdf.keys():
            grp = hdf["wf"]
            for k in grp.keys():
                wf.parameters[k] = np.array(grp[k])<|MERGE_RESOLUTION|>--- conflicted
+++ resolved
@@ -24,19 +24,6 @@
 import h5py
 
 
-def default_sj_pgrad(mol, mf, slaterkwargs, jastrowkwargs, gradientkwargs):
-    if hasattr(mol, "lattice_vectors"):
-        slater = PySCFSlaterPBC(mol, mf, **slaterkwargs)
-    else:
-        slater = PySCFSlaterUHF(mol, mf, **slaterkwargs)
-    jastrow, to_opt, freeze = default_jastrow(mol)
-    to_opt = ["wf2" + x for x in to_opt]
-    freeze = {"wf2" + k: f for k, f in freeze.items()}
-    wf = MultiplyWF(slater, jastrow)
-    pgrad = gradient_generator(mol, wf, to_opt, freeze)
-    return wf, pgrad
-
-
 def slater_jastrow(mol, mf, abasis=None, bbasis=None):
     raise NotImplementedError(
         "slater_jastrow() is no longer supported. Please use default_sj instead."
@@ -55,18 +42,8 @@
     to_opt = {}
     if optimize_orbitals:
         for k in ["mo_coeff_alpha", "mo_coeff_beta"]:
-<<<<<<< HEAD
-            freeze[k] = np.zeros(wf.parameters[k].shape).astype(bool)
-            maxval = np.argmax(np.abs(wf.parameters[k]))
-            # print(maxval)
-            # freeze[k][maxval] = True
-    else:
-        to_opt = []
-    return wf, to_opt, freeze
-=======
             to_opt[k] = np.ones(wf.parameters[k].shape).astype(bool)
     return wf, to_opt
->>>>>>> 7f2618cb
 
 
 def default_multislater(mol, mf, mc, tol=None, optimize_orbitals=False):
@@ -148,7 +125,9 @@
     return wf, to_opt
 
 
-def generate_wf(mol, mf, jastrow=default_jastrow, jastrow_kws=None, slater_kws=None, mc=None):
+def generate_wf(
+    mol, mf, jastrow=default_jastrow, jastrow_kws=None, slater_kws=None, mc=None
+):
     """
     mol and mf are pyscf objects
 
@@ -185,14 +164,14 @@
     return wf, to_opt
 
 
-
 def recover_pyscf(chkfile):
     import pyscf
+
     mol = pyscf.lib.chkfile.load_mol(chkfile)
     mol.output = None
     mol.stdout = None
-    #It actually doesn't matter what type of object we make it for
-    #pyqmc. Now if you try to run this, it might cause issues. 
+    # It actually doesn't matter what type of object we make it for
+    # pyqmc. Now if you try to run this, it might cause issues.
     mf = pyscf.scf.RHF(mol)
     mf.__dict__.update(pyscf.scf.chkfile.load(chkfile, "scf"))
     return mol, mf
