--- conflicted
+++ resolved
@@ -63,12 +63,7 @@
         freeze = {}
     return wf, to_opt, freeze
 
-<<<<<<< HEAD
 def default_multislater(mol, mf, mc, tol=None):
-=======
-
-def default_multislater(mol, mf, mc):
->>>>>>> 87f492ea
     import numpy as np
 
     wf = MultiSlater(mol, mf, mc, tol)
