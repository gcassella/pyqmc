--- conflicted
+++ resolved
@@ -50,22 +50,15 @@
 def default_slater(mol, mf, optimize_orbitals=False):
     import numpy as np
 
-<<<<<<< HEAD
-    if hasattr(mol, "lattice_vectors"):
-        wf = PySCFSlaterPBC(mol, mf)
-    else:
-        wf = PySCFSlaterUHF(mol, mf)
-=======
     wf = PySCFSlater(mol, mf)
     freeze = {}
->>>>>>> 864ecb90
     if optimize_orbitals:
         to_opt = ["mo_coeff_alpha", "mo_coeff_beta"]
         for k in ["mo_coeff_alpha", "mo_coeff_beta"]:
             freeze[k] = np.zeros(wf.parameters[k].shape).astype(bool)
             maxval = np.argmax(np.abs(wf.parameters[k]))
-            #print(maxval)
-            #freeze[k][maxval] = True
+            # print(maxval)
+            # freeze[k][maxval] = True
     else:
         to_opt = []
     return wf, to_opt, freeze
