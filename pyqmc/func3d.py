import numpy as np

""" 
Collection of 3d function objects. Each has a dictionary parameters, which corresponds
to any variational parameters the funtion has.

They should implement the following functions, all of which take input value x.
x should be of dimension (nconf,...,3).

value(x):
    returns f(x)
gradient(x)
    returns grad f(x) (nconf,...,3)
laplacian(x)
    returns diagonals of Hessian (nconf,...,3)
pgradient(x)
    returns dp f(x) as a dictionary corresponding to the keys of self.parameters
"""


class GaussianFunction:
    r"""A representation of a Gaussian: 
    :math: `\exp(-\alpha r^2)`
    where :math: `\alpha` can be accessed through parameters['exponent']

    """

    def __init__(self, exponent):
        self.parameters = {}
        self.parameters["exponent"] = exponent

    def value(self, x, r):
        """Returns function exp(-exponent*r^2).
        Parameters:
          x: (nconfig,...,3) vector
        Returns:
          func: (nconfig,...) vector
        """
        return np.exp(-self.parameters["exponent"] * r * r)

    def gradient(self, x):
        """Returns gradient of function.
        Parameters:
          x: (nconfig,...,3) vector
        Returns:
          grad: (nconfig,...,3) vector
        """
        r = np.linalg.norm(x, axis=-1)

        v = self.value(x, r)
        return -2 * self.parameters["exponent"] * x * v[..., np.newaxis]

    def laplacian(self, x):
        """Returns laplacian of function.
        Parameters:
          x: (nconfig,...,3) vector
        Returns:
          grad: (nconfig,...,3) vector (components of laplacian d^2/dx_i^2 separately)
        """
        r = np.linalg.norm(x, axis=-1)

        v = self.value(x, r)
        alpha = self.parameters["exponent"]
        return (4 * alpha * alpha * x * x - 2 * alpha) * v[..., np.newaxis]

    def pgradient(self, x):
        """Returns parameters gradient.
        Parameters:
          x: (nconfig,...,3) vector
        Returns:
          pgrad: dictionary {'exponent':d/dexponent}
        """
        r2 = np.sum(x ** 2, axis=-1)
        return {"exponent": -r2 * np.exp(-self.parameters["exponent"] * r2)}


class PadeFunction:
    """
    a_k(r) = (alpha_k*r/(1+alpha_k*r))^2
    alpha_k = alpha/2^k, k starting at 0
    """

    def __init__(self, alphak):
        self.parameters = {}
        self.parameters["alphak"] = alphak

    def value(self, rvec, r):
        """
        Parameters:
          rvec: nconf x ... x 3 (number of inner dimensions doesn't matter)
        Return:
          func: same dimensions as rvec, but the last one removed 
        """
        # r = np.linalg.norm(rvec, axis=-1)
        a = self.parameters["alphak"] * r
        return (a / (1 + a)) ** 2

    def gradient(self, rvec):
        """
        Parameters:
          rvec: nconf x ... x 3, displacement between particles
            For example, nconf x n_elec_pairs x 3, where n_elec_pairs could be all pairs of electrons or just the pairs that include electron e for the purpose of updating one electron.
            Or it could be nconf x nelec x natom x 3 for electron-ion displacements
        Return:
          grad: same dimensions as rvec
        """
        r = np.linalg.norm(rvec, axis=-1, keepdims=True)
        a = self.parameters["alphak"] * r
        grad = 2 * self.parameters["alphak"] ** 2 / (1 + a) ** 3 * rvec
        return grad

    def laplacian(self, rvec):
        """
        Parameters:
          rvec: nconf x ... x 3
        Return:
          lap: same dimensions as rvec, d2/dx2, d2/dy2, d2/dz2 separately
        """
        r = np.linalg.norm(rvec, axis=-1, keepdims=True)
        a = self.parameters["alphak"] * r
        # lap = 6*self.parameters['alphak']**2 * (1+a)**(-4) #scalar formula
        lap = (
            2
            * self.parameters["alphak"] ** 2
            * (1 + a) ** (-3)
            * (1 - 3 * a / (1 + a) * (rvec / r) ** 2)
        )
        return lap

    def pgradient(self, rvec):
        """ Return gradient of value with respect to parameter alphak
        Parameters:
          rvec: nconf x ... x 3
        Return:
          pgrad: dictionary {'alphak':d/dalphak} with akderiv dimensions (config,)
        """
        r = np.linalg.norm(rvec, axis=-1)
        a = self.parameters["alphak"] * r
        akderiv = 2 * a / (1 + a) ** 3 * r
        return {"alphak": akderiv}


class PolyPadeFunction:
    """
    :math:`b(r) = \frac{1-p(z)}{1+\beta p(z)}`
    :math:`z = r/r_{\rm cut}`
    where 
    :math:`p(z) = 6z^2 - 8z^3 + 3z^4`
    This function is positive at small r, decreasing to zero at r=rcut, being cutoff to 
    zero for r>rcut.
    """

    def __init__(self, beta, rcut):
        self.parameters = {}
        self.parameters["beta"] = beta
        self.parameters["rcut"] = rcut

    def value(self, rvec, r):
        """Returns 
        Parameters:
          rvec: (nconf,...,3) 
          r: (nconf,...) 
              magnitude of rvec
        Returns:
          func: (1-p(r/rcut))/(1+beta*p(r/rcut))
        """
        z = r / self.parameters["rcut"]
        p = z * z * (6 - 8 * z + 3 * z * z)
        func = (1 - p) / (1 + self.parameters["beta"] * p)
        func[z > 1] = 0.0
        return func

    def gradient(self, rvec):
        """
        Parameters:
          rvec: (nconf,...,3) 
        Returns:
          grad: (nconf,...,3)
        """
        r = np.linalg.norm(rvec, axis=-1, keepdims=True)
        z = r / self.parameters["rcut"]
        p = z * z * (6 - 8 * z + 3 * z * z)
        dpdz = 12 * z * (z * z - 2 * z + 1)
        dbdp = -(1 + self.parameters["beta"]) / (1 + self.parameters["beta"] * p) ** 2
        dzdx = rvec / (r * self.parameters["rcut"])
        func = dbdp * dpdz * dzdx
<<<<<<< HEAD
        func[z[...,0]>1] = 0
=======

        mask = np.squeeze(z > 1, axis=-1)
        func[mask] = 0
>>>>>>> 6bf17496
        return func

    def laplacian(self, rvec):
        """
        Parameters:
          rvec: (nconf,...,3) 
        Returns:
          lapl: (nconf,...,3) 
              returns components of laplacian d^2/dx_i^2 separately
        """
        r = np.linalg.norm(rvec, axis=-1, keepdims=True)
        z = r / self.parameters["rcut"]
        p = z * z * (6 - 8 * z + 3 * z * z)
        dbdp = -(1 + self.parameters["beta"]) / (1 + self.parameters["beta"] * p) ** 2
        dpdz = 12 * z * (z * z - 2 * z + 1)
        dzdx = rvec / (r * self.parameters["rcut"])
        d2pdz2_over_dpdz = (3 * z - 1) / (z * (z - 1))
        d2bdp2_over_dbdp = (
            -2 * self.parameters["beta"] / (1 + self.parameters["beta"] * p)
        )
        d2zdx2_over_dzdx = (1 - (rvec / r) ** 2) / rvec
        lapl = (
            dbdp
            * dpdz
            * dzdx
            * (
                d2bdp2_over_dbdp * dpdz * dzdx
                + d2pdz2_over_dpdz * dzdx
                + d2zdx2_over_dzdx
            )
        )
<<<<<<< HEAD
        lapl[z[...,0] > 1] = 0
=======

        mask = np.squeeze(z > 1, axis=-1)
        lapl[mask] = 0
>>>>>>> 6bf17496
        return lapl

    def pgradient(self, rvec):
        """ Returns gradient of self.value with respect to all parameters
        Parameters:
          rvec: (nconf,...,3) 
        Returns:
          paramderivs: dictionary {'rcut':d/drcut,'beta':d/dbeta}
        """
        r = np.linalg.norm(rvec, axis=-1)
        zz = r / self.parameters["rcut"]
        mask = zz < 1
        z = zz[mask]
        p = z * z * (6 - 8 * z + 3 * z * z)
        dbdp = -(1 + self.parameters["beta"]) / (1 + self.parameters["beta"] * p) ** 2
        dpdz = 12 * z * (z * z - 2 * z + 1)
        pderiv = {"rcut": np.zeros(r.shape), "gamma": np.zeros(r.shape)}
        pderiv["rcut"][mask] = dbdp * dpdz * (-z / self.parameters["rcut"])
        pderiv["beta"][mask] = -p * (1 - p) / (1 + self.parameters["beta"] * p) ** 2
        return pderiv


class CutoffCuspFunction:
    r"""
    :math:`b(r) = -\frac{p(r/r_{cut})}{1+\gamma*p(r/r_{cut})} + \frac{1}{3+\gamma}` 
    where 
    :math:`p(y) = y - y^2 + y^3/3`
    This function is positive at small r, decreasing to zero at r=rcut, being cutoff to 
    zero for r>rcut.
    """

    def __init__(self, gamma, rcut):
        self.parameters = {}
        self.parameters["gamma"] = gamma
        self.parameters["rcut"] = rcut

    def value(self, rvec, r):
        """Returns 
        Parameters:
          rvec: (nconf,...,3) vector
        Returns:
          func: p(r/rcut)/(1+gamma*p(r/rcut))
        """
        y = r / self.parameters["rcut"]
        # mask=y<=1
        # func=np.zeros(r.shape)
        p = y - y * y + y * y * y / 3
        # func=( - (y-y**2+y**3/3) / ( 1 + self.parameters['gamma'] * (y-y**2+y**3/3) ) + 1/(3+self.parameters['gamma']) )
        func = -p / (1 + self.parameters["gamma"] * p) + 1 / (
            3 + self.parameters["gamma"]
        )
        func[y > 1] = 0.0
        return func * self.parameters["rcut"]

    def gradient(self, rvec):
        """
        Parameters:
          rvec: (nconf,...,3) vector
        Returns:
          grad: has same dimensions as rvec 
        """
        r = np.linalg.norm(rvec, axis=-1, keepdims=True)
        y = r / self.parameters["rcut"]
        mask = (y <= 1) * np.ones(rvec.shape).astype(bool)
        func = np.zeros(rvec.shape)
        func[mask] = (
            -rvec
            * (
                (1 - 2 * y + y ** 2)
                / (1 + self.parameters["gamma"] * (y - y ** 2 + y ** 3 / 3)) ** 2
                / (self.parameters["rcut"] * r)
            )
        )[mask]
        return func * self.parameters["rcut"]

    def laplacian(self, rvec):
        """
        Parameters:
          rvec: (nconf,...,3) vector
        Returns:
          lapl: has same dimensions as rvec, because returns components of laplacian d^2/dx_i^2 separately
        """
        r = np.linalg.norm(rvec, axis=-1, keepdims=True)
        y = r / self.parameters["rcut"]
        # dydr = 1/self.parameters['rcut']
        mask = (y <= 1) * np.ones(rvec.shape).astype(bool)
        func = np.zeros(rvec.shape)
        func[mask] = -(
            (
                (1 - 2 * y + y ** 2)
                / r
                / (1 + self.parameters["gamma"] * (y - y ** 2 + y ** 3 / 3)) ** 2
                / self.parameters["rcut"]
            )
            + (
                (
                    (
                        -2 / self.parameters["rcut"]
                        + 2 * r / self.parameters["rcut"] ** 2
                    )
                    / r ** 2
                    - (1 - 2 * y + y ** 2) / r ** 3
                )
                / self.parameters["rcut"]
                / (1 + self.parameters["gamma"] * (y - y ** 2 + y ** 3 / 3)) ** 2
                + ((1 - 2 * y + y ** 2) / self.parameters["rcut"]) ** 2
                * (
                    -2
                    * self.parameters["gamma"]
                    / (1 + self.parameters["gamma"] * (y - y ** 2 + y ** 3 / 3)) ** 3
                )
                / r ** 2
            )
            * (rvec ** 2)
        )[mask]
        return func * self.parameters["rcut"]

    def pgradient(self, rvec):
        """ Returns gradient of self.value with respect all parameters
        Parameters:
          rvec: (nconf,...,3) vector
        Returns:
          paramderivs: dictionary {'rcut':d/drcut,'gamma':d/dgamma}
        """
        r = np.linalg.norm(rvec, axis=-1)
        y = r / self.parameters["rcut"]
        mask = y <= 1
        func = {"rcut": np.zeros(r.shape), "gamma": np.zeros(r.shape)}
        func["rcut"][mask] = (
            -(
                -r
                / self.parameters["rcut"] ** 2
                * (1 - 2 * y + y ** 2)
                / (1 + self.parameters["gamma"] * (y - y ** 2 + y ** 3 / 3)) ** 2
            )[mask]
            * self.parameters["rcut"]
        )
        func["gamma"][mask] = (
            -(
                -(y - y ** 2 + y ** 3 / 3) ** 2
                / (1 + self.parameters["gamma"] * (y - y ** 2 + y ** 3 / 3)) ** 2
                - 1 / (3 + self.parameters["gamma"]) ** 2
            )[mask]
            * self.parameters["rcut"]
        )
        return func


def test_func3d_gradient(bf, delta=1e-5):
    rvec = np.random.randn(150, 5, 10, 3)  # Internal indices irrelevant
    grad = bf.gradient(rvec)
    numeric = np.zeros(rvec.shape)
    for d in range(3):
        pos = rvec.copy()
        pos[..., d] += delta
        plusval = bf.value(pos, np.linalg.norm(pos, axis=-1))
        pos[..., d] -= 2 * delta
        minuval = bf.value(pos, np.linalg.norm(pos, axis=-1))
        numeric[..., d] = (plusval - minuval) / (2 * delta)
    maxerror = np.amax(np.abs(grad - numeric))
    normerror = np.linalg.norm(grad - numeric)
    return (maxerror, normerror)


def test_func3d_laplacian(bf, delta=1e-5):
    rvec = np.random.randn(150, 5, 10, 3)  # Internal indices irrelevant
    lap = bf.laplacian(rvec)
    numeric = np.zeros(rvec.shape)
    for d in range(3):
        pos = rvec.copy()
        pos[..., d] += delta
        plusval = bf.gradient(pos)[..., d]
        pos[..., d] -= 2 * delta
        minuval = bf.gradient(pos)[..., d]
        numeric[..., d] = (plusval - minuval) / (2 * delta)
    maxerror = np.amax(np.abs(lap - numeric))
    normerror = np.linalg.norm(lap - numeric)
    return (maxerror, normerror)<|MERGE_RESOLUTION|>--- conflicted
+++ resolved
@@ -184,13 +184,9 @@
         dbdp = -(1 + self.parameters["beta"]) / (1 + self.parameters["beta"] * p) ** 2
         dzdx = rvec / (r * self.parameters["rcut"])
         func = dbdp * dpdz * dzdx
-<<<<<<< HEAD
-        func[z[...,0]>1] = 0
-=======
 
         mask = np.squeeze(z > 1, axis=-1)
         func[mask] = 0
->>>>>>> 6bf17496
         return func
 
     def laplacian(self, rvec):
@@ -222,13 +218,9 @@
                 + d2zdx2_over_dzdx
             )
         )
-<<<<<<< HEAD
-        lapl[z[...,0] > 1] = 0
-=======
 
         mask = np.squeeze(z > 1, axis=-1)
         lapl[mask] = 0
->>>>>>> 6bf17496
         return lapl
 
     def pgradient(self, rvec):
