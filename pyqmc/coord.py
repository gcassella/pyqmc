--- conflicted
+++ resolved
@@ -68,13 +68,8 @@
         self.dist = MinimalImageDistance(lattice_vectors)
 
     def electron(self, e):
-<<<<<<< HEAD
-        return PeriodicConfigs(self.configs[:,e], self.lvecs, wrap=self.wrap[:,e])
-        
-=======
         return PeriodicConfigs(self.configs[:, e], self.lvecs, wrap=self.wrap[:, e])
 
->>>>>>> 86729905
     def mask(self, mask):
         return PeriodicConfigs(self.configs[mask], self.lvecs, wrap=self.wrap[mask])
 
@@ -84,13 +79,8 @@
          Output: a tuple with the wrapped vector and the number of wraps
         """
         epos, wrap = enforce_pbc(self.lvecs, vec)
-<<<<<<< HEAD
-        currentwrap = self.wrap if len(self.wrap.shape)==2 else self.wrap[:,e]
-        return PeriodicConfigs(epos, self.lvecs, wrap=wrap+currentwrap)
-=======
         currentwrap = self.wrap if len(self.wrap.shape) == 2 else self.wrap[:, e]
         return PeriodicConfigs(epos, self.lvecs, wrap=wrap + currentwrap)
->>>>>>> 86729905
 
     def move(self, e, new, accept):
         """
